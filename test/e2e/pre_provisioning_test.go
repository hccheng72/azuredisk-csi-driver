--- conflicted
+++ resolved
@@ -22,14 +22,10 @@
 	"strconv"
 	"strings"
 
-<<<<<<< HEAD
 	"github.com/Azure/azure-sdk-for-go/services/compute/mgmt/2022-03-01/compute"
-=======
 	"sigs.k8s.io/azuredisk-csi-driver/test/e2e/driver"
 	"sigs.k8s.io/azuredisk-csi-driver/test/e2e/testsuites"
 
-	"github.com/container-storage-interface/spec/lib/go/csi"
->>>>>>> 9690bc42
 	"github.com/onsi/ginkgo/v2"
 	v1 "k8s.io/api/core/v1"
 	"k8s.io/apimachinery/pkg/api/errors"
@@ -39,18 +35,13 @@
 	clientset "k8s.io/client-go/kubernetes"
 	"k8s.io/kubernetes/test/e2e/framework"
 	admissionapi "k8s.io/pod-security-admission/api"
-<<<<<<< HEAD
 	azdisk "sigs.k8s.io/azuredisk-csi-driver/pkg/apis/client/clientset/versioned"
 	consts "sigs.k8s.io/azuredisk-csi-driver/pkg/azureconstants"
 	"sigs.k8s.io/azuredisk-csi-driver/pkg/azureutils"
 	testconsts "sigs.k8s.io/azuredisk-csi-driver/test/const"
-	"sigs.k8s.io/azuredisk-csi-driver/test/e2e/driver"
-	"sigs.k8s.io/azuredisk-csi-driver/test/e2e/testsuites"
 	"sigs.k8s.io/azuredisk-csi-driver/test/resources"
 	"sigs.k8s.io/azuredisk-csi-driver/test/utils/testutil"
 	azure "sigs.k8s.io/cloud-provider-azure/pkg/provider"
-=======
->>>>>>> 9690bc42
 )
 
 const (
@@ -172,16 +163,18 @@
 			testutil.SkipIfOnAzureStackCloud()
 			var err error
 			volumeContext := map[string]string{
-				consts.SkuNameField:     "PremiumV2_LRS",
-				consts.CachingModeField: "None",
-				consts.LocationField:    "eastus", // eastus2euap, swedencentral, westeurope
+				consts.SkuNameField:           "PremiumV2_LRS",
+				consts.CachingModeField:       "None",
+				consts.LocationField:          "eastus", // eastus2euap, swedencentral, westeurope
+				consts.DiskIOPSReadWriteField: "3000",
+				consts.DiskMBPSReadWriteField: "200",
 			}
 			volumeID, err = CreateVolume("premium-v2-disk", largeDiskSize, volumeContext)
 			if err != nil {
 				skipVolumeDeletion = true
 				ginkgo.Fail(fmt.Sprintf("create volume error: %v", err))
 			}
-			ginkgo.By(fmt.Sprintf("Successfully provisioned a shared disk volume: %q\n", volumeID))
+			ginkgo.By(fmt.Sprintf("Successfully provisioned a PremiumV2_LRS disk volume: %q\n", volumeID))
 		})
 
 		ginkgo.It(fmt.Sprintf("should succeed when reattaching a disk to a new node on DanglingAttachError [disk.csi.azure.com][%s]", scheduler), func() {
@@ -345,34 +338,11 @@
 			test.Run(cs, ns, schedulerName)
 		})
 
-<<<<<<< HEAD
 		ginkgo.It(fmt.Sprintf("should succeed when creating a single pod and with replica attachments [disk.csi.azure.com][%s]", scheduler), func() {
 			testutil.SkipIfUsingInTreeVolumePlugin()
 			testutil.SkipIfOnAzureStackCloud()
 			testutil.SkipIfNotUsingCSIDriverV2()
 			testutil.SkipIfTestingInWindowsCluster()
-=======
-		ginkgo.It("should succeed when creating a PremiumV2_LRS disk [disk.csi.azure.com][windows]", func() {
-			skipIfUsingInTreeVolumePlugin()
-			skipIfOnAzureStackCloud()
-			req := makeCreateVolumeReq("premium-v2-disk", 100)
-			req.Parameters = map[string]string{
-				"skuName":           "PremiumV2_LRS",
-				"location":          "eastus", // eastus2euap, swedencentral, westeurope
-				"DiskIOPSReadWrite": "3000",
-				"DiskMBpsReadWrite": "200",
-			}
-			req.VolumeCapabilities[0].AccessType = &csi.VolumeCapability_Block{
-				Block: &csi.VolumeCapability_BlockVolume{},
-			}
-			resp, err := azurediskDriver.CreateVolume(context.Background(), req)
-			if err != nil {
-				ginkgo.Fail(fmt.Sprintf("create volume error: %v", err))
-			}
-			volumeID = resp.Volume.VolumeId
-			ginkgo.By(fmt.Sprintf("Successfully provisioned a PremiumV2_LRS disk volume: %q\n", volumeID))
-		})
->>>>>>> 9690bc42
 
 			sharedDiskSize := 256
 			volumeName := "shared-disk-replicas"
@@ -476,6 +446,8 @@
 		err                error
 		maxShares          int
 		storageAccountType string
+		diskIOPSReadWrite  string
+		diskMBpsReadWrite  string
 	)
 
 	diskLocation := location
@@ -491,6 +463,10 @@
 			}
 		case consts.LocationField:
 			diskLocation = v
+		case consts.DiskIOPSReadWriteField:
+			diskIOPSReadWrite = v
+		case consts.DiskMBPSReadWriteField:
+			diskMBpsReadWrite = v
 		}
 	}
 
@@ -505,6 +481,8 @@
 		SizeGB:             sizeGiB,
 		MaxShares:          int32(maxShares),
 		Location:           diskLocation,
+		DiskIOPSReadWrite:  diskIOPSReadWrite,
+		DiskMBpsReadWrite:  diskMBpsReadWrite,
 	}
 
 	diskURI, err := azureCloud.CreateManagedDisk(context.TODO(), volumeOptions)
