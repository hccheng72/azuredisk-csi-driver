--- conflicted
+++ resolved
@@ -25,43 +25,20 @@
 }
 
 echo "check the driver pods if restarts ..."
-<<<<<<< HEAD
 mapfile -t PODS_WITH_RESTARTS < <(kubectl get pods --namespace kube-system \
     --selector app.kubernetes.io/name=azuredisk-csi-driver \
     --output=jsonpath='{range .items[*]}{.metadata.name} {range .status.containerStatuses[?(@.restartCount!=0)]}{.name};{end}{"\n"}{end}' \
     | awk '{if ($2 != "") print $1}')
 
-for POD_WITH_RESTART in "${PODS_WITH_RESTARTS[@]}"; do
-    echo "there is a driver pod which has restarted"
-
-    if [[ "$1" == "log" ]]; then
-        kubectl describe pod "$POD_WITH_RESTART" --namespace kube-system
-        echo "======================================================================================"
-        echo "print previous azuredisk container logs since there is a restart"
-        kubectl logs "$POD_WITH_RESTART" --container azuredisk --previous --namespace kube-system
-        echo "======================================================================================"
-=======
-original_pods=$(kubectl get pods -n kube-system | grep azuredisk | awk '{print $1}')
-original_restarts=$(kubectl get pods -n kube-system | grep azuredisk | awk '{print $4}')
-
 processed_pods=("$(get_array "${original_pods[@]}")")
 processed_restarts=("$(get_array "${original_restarts[@]}")")
 
-for ((i=0; i<${#processed_restarts[@]}; i++)); do
-    if [ "${processed_restarts[$i]}" -ne "0" ]
-    then
-        echo "there is a driver pod which has restarted"
-	    #disable pods restart check temporarily since there is driver restart in MSI enabled cluster
-        #exit 3
-        if [[ "$1" == "log" ]]; then
-            kubectl describe po ${processed_pods[$i]} -n kube-system
-            echo "======================================================================================"
-            echo "print previous azuredisk container logs since there is a restart"
-            kubectl logs ${processed_pods[$i]} -c azuredisk -p -n kube-system
-            echo "======================================================================================"
-        fi
->>>>>>> 9186f3f0
-    fi
-done
+if [[ "$1" == "log" ]]; then
+    kubectl describe pod "$POD_WITH_RESTART" --namespace kube-system
+    echo "======================================================================================"
+    echo "print previous azuredisk container logs since there is a restart"
+    kubectl logs "$POD_WITH_RESTART" --container azuredisk --previous --namespace kube-system
+    echo "======================================================================================"
+fi
 
 echo "======================================================================================"