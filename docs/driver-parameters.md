--- conflicted
+++ resolved
@@ -47,11 +47,8 @@
 
 Name | Meaning | Available Value | Mandatory | Default value
 --- | --- | --- | --- | ---
-<<<<<<< HEAD
 perfProfile | [Block device performance tuning using perfProfiles](./perf-profiles.md) | `none`, `basic`, `advanced` | No | `none`
-=======
 enableAsyncAttach | The V2 driver uses a different strategy to manage Azure API throttling and ignores this parameter. | N/A | No | N/A
->>>>>>> 9690bc42
 maxShares | The total number of shared disk mounts allowed for the disk. Setting the value to 2 or more enables attachment replicas. | Supported values depend on the disk size. See [Share an Azure managed disk](https://docs.microsoft.com/en-us/azure/virtual-machines/disks-shared) for supported values. | No | 1
 maxMountReplicaCount | The number of replicas attachments to maintain. | This value must be in the range `[0..(maxShares - 1)]` | No        | If `accessMode` is `ReadWriteMany`, the default is `0`. Otherwise, the default is `maxShares - 1` |
 
