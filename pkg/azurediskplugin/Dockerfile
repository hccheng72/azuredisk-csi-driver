# Copyright 2019 The Kubernetes Authors.
#
# Licensed under the Apache License, Version 2.0 (the "License");
# you may not use this file except in compliance with the License.
# You may obtain a copy of the License at
#
#     http://www.apache.org/licenses/LICENSE-2.0
#
# Unless required by applicable law or agreed to in writing, software
# distributed under the License is distributed on an "AS IS" BASIS,
# WITHOUT WARRANTIES OR CONDITIONS OF ANY KIND, either express or implied.
# See the License for the specific language governing permissions and
# limitations under the License.

FROM alpine:3.15.0
<<<<<<< HEAD
RUN apk upgrade --no-cache busybox \
    && apk add --no-cache util-linux e2fsprogs e2fsprogs-extra ca-certificates udev xfsprogs xfsprogs-extra btrfs-progs btrfs-progs-extra
=======
RUN apk add --no-cache util-linux e2fsprogs e2fsprogs-extra ca-certificates udev xfsprogs xfsprogs-extra btrfs-progs btrfs-progs-extra openssl-dev
>>>>>>> 94da92bf

LABEL maintainers="andyzhangx"
LABEL description="Azure Disk CSI Driver"

ARG ARCH=amd64
ARG PLUGIN_NAME=azurediskplugin
COPY ./_output/${ARCH}/${PLUGIN_NAME} /azurediskplugin
ENTRYPOINT ["/azurediskplugin"]<|MERGE_RESOLUTION|>--- conflicted
+++ resolved
@@ -13,12 +13,7 @@
 # limitations under the License.
 
 FROM alpine:3.15.0
-<<<<<<< HEAD
-RUN apk upgrade --no-cache busybox \
-    && apk add --no-cache util-linux e2fsprogs e2fsprogs-extra ca-certificates udev xfsprogs xfsprogs-extra btrfs-progs btrfs-progs-extra
-=======
 RUN apk add --no-cache util-linux e2fsprogs e2fsprogs-extra ca-certificates udev xfsprogs xfsprogs-extra btrfs-progs btrfs-progs-extra openssl-dev
->>>>>>> 94da92bf
 
 LABEL maintainers="andyzhangx"
 LABEL description="Azure Disk CSI Driver"
