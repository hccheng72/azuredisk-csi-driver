--- conflicted
+++ resolved
@@ -194,11 +194,7 @@
 	d.deviceHelper = optimization.NewSafeDeviceHelper()
 
 	if d.getPerfOptimizationEnabled() {
-<<<<<<< HEAD
-		d.nodeInfo, err = optimization.NewNodeInfo(context.TODO(), d.getCloud(), d.NodeID)
-=======
-		d.nodeInfo, err = optimization.NewNodeInfo(d.cloud, d.NodeID)
->>>>>>> 9186f3f0
+		d.nodeInfo, err = optimization.NewNodeInfo(context.TODO(), d.cloud, d.NodeID)
 		if err != nil {
 			klog.Warningf("Failed to get node info. Error: %v", err)
 		}
