--- conflicted
+++ resolved
@@ -169,18 +169,9 @@
 		}
 	}
 
-<<<<<<< HEAD
-	// d.mounter is set by NewFakeDriver for unit tests.
-	if d.mounter == nil {
-		d.mounter, err = mounter.NewSafeMounter()
-		if err != nil {
-			klog.Fatalf("Failed to get safe mounter. Error: %v", err)
-		}
-=======
 	d.mounter, err = mounter.NewSafeMounter(d.useCSIProxyGAInterface)
 	if err != nil {
 		klog.Fatalf("Failed to get safe mounter. Error: %v", err)
->>>>>>> c4c89a26
 	}
 
 	d.AddControllerServiceCapabilities(
