//go:build azurediskv2
// +build azurediskv2

/*
Copyright 2017 The Kubernetes Authors.

Licensed under the Apache License, Version 2.0 (the "License");
you may not use this file except in compliance with the License.
You may obtain a copy of the License at

    http://www.apache.org/licenses/LICENSE-2.0

Unless required by applicable law or agreed to in writing, software
distributed under the License is distributed on an "AS IS" BASIS,
WITHOUT WARRANTIES OR CONDITIONS OF ANY KIND, either express or implied.
See the License for the specific language governing permissions and
limitations under the License.
*/

package azuredisk

import (
	"context"
	"fmt"
	"os"
	"runtime"
<<<<<<< HEAD
	"sync"
	"sync/atomic"
=======
	"strings"
	"time"
>>>>>>> 5b924d48

	"sigs.k8s.io/azuredisk-csi-driver/pkg/optimization"
	volumehelper "sigs.k8s.io/azuredisk-csi-driver/pkg/util"
	azcache "sigs.k8s.io/cloud-provider-azure/pkg/cache"

	"github.com/container-storage-interface/spec/lib/go/csi"
	"google.golang.org/grpc/codes"
	"google.golang.org/grpc/status"

	"k8s.io/apimachinery/pkg/types"
	cloudprovider "k8s.io/cloud-provider"
	"k8s.io/klog/v2"
	"k8s.io/kubernetes/pkg/volume"
<<<<<<< HEAD
	diskv1beta1 "sigs.k8s.io/azuredisk-csi-driver/pkg/apis/azuredisk/v1beta1"
=======
>>>>>>> 5b924d48
	consts "sigs.k8s.io/azuredisk-csi-driver/pkg/azureconstants"
	"sigs.k8s.io/azuredisk-csi-driver/pkg/azureutils"
)

const (
	detachNotFound  int32 = -1
	detachInProcess int32 = 0
	detachCompleted int32 = 1
	detachFailed    int32 = 2
)

type deviceChecker struct {
	lock  sync.RWMutex
	entry *deviceCheckerEntry
}

type deviceCheckerEntry struct {
	diskURI     string
	detachState int32
}

func newDeviceCheckerEntry(diskURI string) *deviceCheckerEntry {
	return &deviceCheckerEntry{
		diskURI:     diskURI,
		detachState: detachInProcess,
	}
}

// NodeStageVolume mount disk device to a staging path
func (d *DriverV2) NodeStageVolume(ctx context.Context, req *csi.NodeStageVolumeRequest) (*csi.NodeStageVolumeResponse, error) {
	diskURI := req.GetVolumeId()
	if len(diskURI) == 0 {
		return nil, status.Error(codes.InvalidArgument, "Volume ID not provided")
	}

	target := req.GetStagingTargetPath()
	if len(target) == 0 {
		return nil, status.Error(codes.InvalidArgument, "Staging target not provided")
	}

	volumeCapability := req.GetVolumeCapability()
	if volumeCapability == nil {
		return nil, status.Error(codes.InvalidArgument, "Volume capability not provided")
	}

	params := req.GetVolumeContext()
	maxShares, err := azureutils.GetMaxShares(params)
	if err != nil {
		return nil, status.Error(codes.InvalidArgument, fmt.Sprintf("invalid value specified by maxShares parameter: %s", err.Error()))
	}

	if !azureutils.IsValidVolumeCapabilities([]*csi.VolumeCapability{volumeCapability}, maxShares) {
		return nil, status.Error(codes.InvalidArgument, "Volume capability not supported")
	}

	if acquired := d.volumeLocks.TryAcquire(diskURI); !acquired {
		return nil, status.Errorf(codes.Aborted, volumeOperationAlreadyExistsFmt, diskURI)
	}
	defer d.volumeLocks.Release(diskURI)

	azVolumeAttachment, getErr := d.crdProvisioner.GetAzVolumeAttachment(ctx, diskURI, d.NodeID)
	if getErr != nil {
		return nil, status.Errorf(codes.Internal, "failed to get current attachment for volume (%s) and node (%s): %v", diskURI, d.NodeID, getErr)
	}

	// wait for volume to be attached to node if not already done so or wait for attachment to be promoted if not already done so
	waitedForAttach := false
	if azVolumeAttachment.Status.State != diskv1beta1.Attached || (azVolumeAttachment.Status.Detail != nil && azVolumeAttachment.Status.Detail.Role != diskv1beta1.PrimaryRole) {
		if azVolumeAttachment, err = d.crdProvisioner.WaitForAttach(ctx, diskURI, d.NodeID); err != nil {
			return nil, status.Errorf(codes.Internal, "failed to wait for volume (%s) to be attached to node (%s): %v", diskURI, d.NodeID, err)
		}
		waitedForAttach = true
	}

	// save the volume's publish context to publish context map
	publishContext := azVolumeAttachment.Status.Detail.PublishContext
	if publishContext == nil {
		return nil, status.Errorf(codes.Internal, "publish context cannot be found for AzVolumeAttachment (%s)", azVolumeAttachment.Name)
	}

	lunStr, ok := publishContext[consts.LUN]
	if !ok {
		return nil, status.Error(codes.InvalidArgument, "lun not provided")
	}

	lun, err := azureutils.GetDiskLUN(lunStr)
	if err != nil {
		return nil, status.Errorf(codes.Internal, "failed to find disk on lun %s. %v", lunStr, err)
	}

	// check if AzVolumeattachment is in Attached state if recovery is in process for the specified volume and is not in process of detaching
	d.deviceChecker.lock.RLock()
	_, diskURIMatches := d.isRecoveryInProcess(diskURI)
	d.deviceChecker.lock.RUnlock()
	if diskURIMatches {
		if d.getDetachState(diskURI) == detachInProcess {
			return nil, status.Errorf(codes.Internal, "recovery for volume (%s) is still in process", diskURI)
		}
	}

	source, err := d.nodeProvisioner.GetDevicePathWithLUN(ctx, int(lun))
	if err == nil {
		d.markRecoveryCompleteIfInProcess(diskURI)
	} else if !waitedForAttach && d.enableListVolumes {
		// recovery has a dependency on listVolumes call. Only proceed with recovery if listVolumes is enabled.
		// if device path could not be found, start mount recovery only if the function's context was not used up waiting for AzVolumeAttachment CRI attachment to complete
		err = status.Errorf(codes.Internal, "failed to find disk on lun %v. %v", lun, err)
		go d.recoverMount(diskURI)
		return nil, err
	}

	// If perf optimizations are enabled
	// tweak device settings to enhance performance
	if d.getPerfOptimizationEnabled() {
		profile, accountType, diskSizeGibStr, diskIopsStr, diskBwMbpsStr, deviceSettings, err := optimization.GetDiskPerfAttributes(req.GetVolumeContext())
		if err != nil {
			return nil, status.Errorf(codes.Internal, "failed to get perf attributes for %s. Error: %v", source, err)
		}

		if d.getDeviceHelper().DiskSupportsPerfOptimization(profile, accountType) {
			if err := d.getDeviceHelper().OptimizeDiskPerformance(d.getNodeInfo(), source, profile, accountType,
				diskSizeGibStr, diskIopsStr, diskBwMbpsStr, deviceSettings); err != nil {
				return nil, status.Errorf(codes.Internal, "failed to optimize device performance for target(%s) error(%s)", source, err)
			}
		} else {
			klog.V(2).Infof("NodeStageVolume: perf optimization is disabled for %s. perfProfile %s accountType %s", source, profile, accountType)
		}
	}

	// If the access type is block, do nothing for stage
	switch req.GetVolumeCapability().GetAccessType().(type) {
	case *csi.VolumeCapability_Block:
		return &csi.NodeStageVolumeResponse{}, nil
	}

	mnt, err := d.nodeProvisioner.EnsureMountPointReady(target)
	if err != nil {
		return nil, status.Errorf(codes.Internal, "could not mount target %q: %v", target, err)
	}
	if mnt {
		klog.V(2).Infof("NodeStageVolume: already mounted on target %s", target)
		return &csi.NodeStageVolumeResponse{}, nil
	}

	// Get fsType and mountOptions that the volume will be formatted and mounted with
	fstype := getDefaultFsType()
	options := []string{}
	if mnt := volumeCapability.GetMount(); mnt != nil {
		if mnt.FsType != "" {
			fstype = mnt.FsType
		}
		options = append(options, mnt.MountFlags...)
	}

	volContextFSType := azureutils.GetFStype(req.GetVolumeContext())
	if volContextFSType != "" {
		// respect "fstype" setting in storage class parameters
		fstype = volContextFSType
	}

	// If partition is specified, should mount it only instead of the entire disk.
	if partition, ok := req.GetVolumeContext()[consts.VolumeAttributePartition]; ok {
		source = source + "-part" + partition
	}

	// FormatAndMount will format only if needed
	klog.V(2).Infof("NodeStageVolume: formatting %s and mounting at %s with mount options(%s)", source, target, options)
<<<<<<< HEAD
	err = d.nodeProvisioner.FormatAndMount(source, target, fstype, options)
	if err != nil {
		msg := fmt.Sprintf("could not format %q(lun: %q), and mount it at %q", source, lun, target)
		return nil, status.Error(codes.Internal, msg)
	}
	klog.V(2).Infof("NodeStageVolume: format %s and mounting at %s successfully.", source, target)

	// if resize is required, resize filesystem
	if required, ok := req.GetVolumeContext()[consts.ResizeRequired]; ok && required == "true" {
		klog.V(2).Infof("NodeStageVolume: fs resize initiating on target(%s) volumeid(%s)", target, diskURI)
		if err != nil {
			return nil, status.Errorf(codes.Internal, "NodeStageVolume: Could not get volume path for %s: %v", target, err)
=======
	if err := d.formatAndMount(source, target, fstype, options); err != nil {
		return nil, status.Errorf(codes.Internal, "could not format %s(lun: %s), and mount it at %s", source, lun, target)
	}
	klog.V(2).Infof("NodeStageVolume: format %s and mounting at %s successfully.", source, target)

	var needResize bool
	if required, ok := req.GetVolumeContext()[consts.ResizeRequired]; ok && strings.EqualFold(required, consts.TrueValue) {
		needResize = true
	}
	if !needResize {
		if needResize, err = needResizeVolume(source, target, d.mounter); err != nil {
			klog.Errorf("NodeStageVolume: could not determine if volume %s needs to be resized: %v", diskURI, err)
>>>>>>> 5b924d48
		}
	}

<<<<<<< HEAD
		if err := d.nodeProvisioner.Resize(source, target); err != nil {
			return nil, status.Errorf(codes.Internal, "NodeStageVolume: Could not resize volume %q (%q):  %v", diskURI, source, err)
=======
	// if resize is required, resize filesystem
	if needResize {
		klog.V(2).Infof("NodeStageVolume: fs resize initiating on target(%s) volumeid(%s)", target, diskURI)
		if err := resizeVolume(source, target, d.mounter); err != nil {
			return nil, status.Errorf(codes.Internal, "NodeStageVolume: could not resize volume %s (%s):  %v", source, target, err)
>>>>>>> 5b924d48
		}
		klog.V(2).Infof("NodeStageVolume: fs resize successful on target(%s) volumeid(%s).", target, diskURI)
	}
	return &csi.NodeStageVolumeResponse{}, nil
}

// NodeUnstageVolume unmount disk device from a staging path
func (d *DriverV2) NodeUnstageVolume(ctx context.Context, req *csi.NodeUnstageVolumeRequest) (*csi.NodeUnstageVolumeResponse, error) {
	volumeID := req.GetVolumeId()
	if len(volumeID) == 0 {
		return nil, status.Error(codes.InvalidArgument, "Volume ID not provided")
	}

	stagingTargetPath := req.GetStagingTargetPath()
	if len(stagingTargetPath) == 0 {
		return nil, status.Error(codes.InvalidArgument, "Staging target not provided")
	}

	if acquired := d.volumeLocks.TryAcquire(volumeID); !acquired {
		return nil, status.Errorf(codes.Aborted, volumeOperationAlreadyExistsFmt, volumeID)
	}
	defer d.volumeLocks.Release(volumeID)

	klog.V(2).Infof("NodeUnstageVolume: unmounting %s", stagingTargetPath)
	err := d.nodeProvisioner.CleanupMountPoint(stagingTargetPath, true /*extensiveMountPointCheck*/)
	if err != nil {
		return nil, status.Errorf(codes.Internal, "failed to unmount staging target %q: %v", stagingTargetPath, err)
	}
	klog.V(2).Infof("NodeUnstageVolume: unmount %s successfully", stagingTargetPath)

	return &csi.NodeUnstageVolumeResponse{}, nil
}

// NodePublishVolume mount the volume from staging to target path
func (d *DriverV2) NodePublishVolume(ctx context.Context, req *csi.NodePublishVolumeRequest) (*csi.NodePublishVolumeResponse, error) {
	volumeID := req.GetVolumeId()
	if len(volumeID) == 0 {
		return nil, status.Error(codes.InvalidArgument, "Volume ID missing in the request")
	}

	volumeCapability := req.GetVolumeCapability()
	if volumeCapability == nil {
		return nil, status.Error(codes.InvalidArgument, "Volume capability missing in request")
	}

	params := req.GetVolumeContext()
	maxShares, err := azureutils.GetMaxShares(params)
	if err != nil {
		return nil, status.Error(codes.InvalidArgument, fmt.Sprintf("invalid value specified by maxShares parameter: %s", err.Error()))
	}

	if !azureutils.IsValidVolumeCapabilities([]*csi.VolumeCapability{volumeCapability}, maxShares) {
		return nil, status.Error(codes.InvalidArgument, "Volume capability not supported")
	}

	source := req.GetStagingTargetPath()
	if len(source) == 0 {
		return nil, status.Error(codes.InvalidArgument, "Staging target not provided")
	}

	target := req.GetTargetPath()
	if len(target) == 0 {
		return nil, status.Error(codes.InvalidArgument, "Target path not provided")
	}

	err = d.nodeProvisioner.PreparePublishPath(target)
	if err != nil {
		return nil, status.Error(codes.Internal, fmt.Sprintf("Target path could not be prepared: %v", err))
	}

	mountOptions := []string{"bind"}
	if req.GetReadonly() {
		mountOptions = append(mountOptions, "ro")
	}

	switch req.GetVolumeCapability().GetAccessType().(type) {
	case *csi.VolumeCapability_Block:
		azVolumeAttachment, getErr := d.crdProvisioner.GetAzVolumeAttachment(ctx, volumeID, d.NodeID)
		if getErr != nil {
			return nil, status.Errorf(codes.Internal, "failed to get current attachment state for volume (%s) and node (%s): %v", volumeID, d.NodeID, getErr)
		}
		lunVal, ok := azVolumeAttachment.Status.Detail.PublishContext[consts.LUN]
		if !ok {
			return nil, status.Error(codes.InvalidArgument, "lun not provided")
		}

		lun, err := azureutils.GetDiskLUN(lunVal)
		if err != nil {
			return nil, status.Errorf(codes.Internal, "failed to find device path with LUN %s. %v", lunVal, err)
		}

		source, err = d.nodeProvisioner.GetDevicePathWithLUN(ctx, int(lun))
		if err != nil {
			return nil, status.Errorf(codes.Internal, "failed to find device path with LUN %v. %v", lun, err)
		}

		klog.V(2).Infof("NodePublishVolume [block]: found device path %s with LUN %v", source, lun)

		err = d.nodeProvisioner.EnsureBlockTargetReady(target)
		if err != nil {
			return nil, err
		}

	case *csi.VolumeCapability_Mount:
		mnt, err := d.nodeProvisioner.EnsureMountPointReady(target)
		if err != nil {
			return nil, status.Errorf(codes.Internal, "could not mount target %q: %v", target, err)
		}
		if mnt {
			klog.V(2).Infof("NodePublishVolume: already mounted on target %s", target)
			return &csi.NodePublishVolumeResponse{}, nil
		}
	}

	klog.V(2).Infof("NodePublishVolume: mounting %s at %s", source, target)
	if err := d.nodeProvisioner.Mount(source, target, "", mountOptions); err != nil {
		return nil, status.Errorf(codes.Internal, "could not mount %q at %q: %v", source, target, err)
	}

	klog.V(2).Infof("NodePublishVolume: mount %s at %s successfully", source, target)

	return &csi.NodePublishVolumeResponse{}, nil
}

// NodeUnpublishVolume unmount the volume from the target path
func (d *DriverV2) NodeUnpublishVolume(ctx context.Context, req *csi.NodeUnpublishVolumeRequest) (*csi.NodeUnpublishVolumeResponse, error) {
	targetPath := req.GetTargetPath()
	volumeID := req.GetVolumeId()
	if len(volumeID) == 0 {
		return nil, status.Error(codes.InvalidArgument, "Volume ID missing in the request")
	}
	if len(targetPath) == 0 {
		return nil, status.Error(codes.InvalidArgument, "Target path missing in request")
	}

	klog.V(2).Infof("NodeUnpublishVolume: unmounting volume %s on %s", volumeID, targetPath)
	err := d.nodeProvisioner.CleanupMountPoint(targetPath, true /*extensiveMountPointCheck*/)
	if err != nil {
		return nil, status.Errorf(codes.Internal, "failed to unmount target %q: %v", targetPath, err)
	}

	klog.V(2).Infof("NodeUnpublishVolume: unmount volume %s on %s successfully", volumeID, targetPath)

	return &csi.NodeUnpublishVolumeResponse{}, nil
}

// NodeGetCapabilities return the capabilities of the Node plugin
func (d *DriverV2) NodeGetCapabilities(ctx context.Context, req *csi.NodeGetCapabilitiesRequest) (*csi.NodeGetCapabilitiesResponse, error) {
	return &csi.NodeGetCapabilitiesResponse{
		Capabilities: d.NSCap,
	}, nil
}

// NodeGetInfo return info of the node on which this plugin is running
func (d *DriverV2) NodeGetInfo(ctx context.Context, req *csi.NodeGetInfoRequest) (*csi.NodeGetInfoResponse, error) {
	topology := &csi.Topology{
		Segments: map[string]string{topologyKey: ""},
	}

	var failureDomainFromLabels, instanceTypeFromLabels string
	var err error

	if d.supportZone {
		var zone cloudprovider.Zone
		if d.getNodeInfoFromLabels {
			failureDomainFromLabels, instanceTypeFromLabels, err = getNodeInfoFromLabels(ctx, d.NodeID, d.cloudProvisioner.GetCloud().KubeClient)
		} else {
			if runtime.GOOS == "windows" && (!d.cloudProvisioner.GetCloud().UseInstanceMetadata || d.cloudProvisioner.GetCloud().Metadata == nil) {
				zone, err = d.cloudProvisioner.GetCloud().VMSet.GetZoneByNodeName(d.NodeID)
			} else {
				zone, err = d.cloudProvisioner.GetCloud().GetZone(ctx)
			}
			if err != nil {
				klog.Warningf("get zone(%s) failed with: %v, fall back to get zone from node labels", d.NodeID, err)
				failureDomainFromLabels, instanceTypeFromLabels, err = getNodeInfoFromLabels(ctx, d.NodeID, d.cloudProvisioner.GetCloud().KubeClient)
			}
		}

		if err != nil {
			return nil, status.Error(codes.Internal, fmt.Sprintf("getNodeInfoFromLabels on node(%s) failed with %v", d.NodeID, err))
		}
		if zone.FailureDomain == "" {
			zone.FailureDomain = failureDomainFromLabels
		}

		klog.V(2).Infof("NodeGetInfo, nodeName: %s, failureDomain: %s", d.NodeID, zone.FailureDomain)
		if azureutils.IsValidAvailabilityZone(zone.FailureDomain, d.cloudProvisioner.GetCloud().Location) {
			topology.Segments[topologyKey] = zone.FailureDomain
			topology.Segments[consts.WellKnownTopologyKey] = zone.FailureDomain
		}
	}

	maxDataDiskCount := d.VolumeAttachLimit
	if maxDataDiskCount < 0 {
		var instanceType string
		if d.getNodeInfoFromLabels {
			if instanceTypeFromLabels == "" {
				_, instanceTypeFromLabels, err = getNodeInfoFromLabels(ctx, d.NodeID, d.cloudProvisioner.GetCloud().KubeClient)
			}
		} else {
			if runtime.GOOS == "windows" && d.cloudProvisioner.GetCloud().UseInstanceMetadata && d.cloudProvisioner.GetCloud().Metadata != nil {
				metadata, err := d.cloudProvisioner.GetCloud().Metadata.GetMetadata(azcache.CacheReadTypeDefault)
				if err == nil && metadata.Compute != nil {
					instanceType = metadata.Compute.VMSize
					klog.V(5).Infof("NodeGetInfo: nodeName(%s), VM Size(%s)", d.NodeID, instanceType)
				} else {
					klog.Warningf("get instance type(%s) failed with: %v", d.NodeID, err)
				}
			} else {
				instances, ok := d.cloudProvisioner.GetCloud().Instances()
				if !ok {
					klog.Warningf("failed to get instances from cloud provider")
				} else {
					instanceType, err = instances.InstanceType(ctx, types.NodeName(d.NodeID))
				}
			}
			if err != nil {
				klog.Warningf("get instance type(%s) failed with: %v", d.NodeID, err)
			}
			if instanceType == "" && instanceTypeFromLabels == "" {
				klog.Warningf("fall back to get instance type from node labels")
				_, instanceTypeFromLabels, err = getNodeInfoFromLabels(ctx, d.NodeID, d.cloudProvisioner.GetCloud().KubeClient)
			}
		}
		if err != nil {
			klog.Warningf("getNodeInfoFromLabels on node(%s) failed with %v", d.NodeID, err)
		}
		if instanceType == "" {
			instanceType = instanceTypeFromLabels
		}
		maxDataDiskCount = getMaxDataDiskCount(instanceType)
	}

	return &csi.NodeGetInfoResponse{
		NodeId:             d.NodeID,
		MaxVolumesPerNode:  maxDataDiskCount,
		AccessibleTopology: topology,
	}, nil
}

func (d *DriverV2) NodeGetVolumeStats(ctx context.Context, req *csi.NodeGetVolumeStatsRequest) (*csi.NodeGetVolumeStatsResponse, error) {
	if len(req.VolumeId) == 0 {
		return nil, status.Error(codes.InvalidArgument, "NodeGetVolumeStats volume ID was empty")
	}
	if len(req.VolumePath) == 0 {
		return nil, status.Error(codes.InvalidArgument, "NodeGetVolumeStats volume path was empty")
	}

	_, err := os.Stat(req.VolumePath)
	if err != nil {
		if os.IsNotExist(err) {
			return nil, status.Errorf(codes.NotFound, "path %s does not exist", req.VolumePath)
		}
		return nil, status.Errorf(codes.Internal, "failed to stat file %s: %v", req.VolumePath, err)
	}

	isBlock, err := d.nodeProvisioner.IsBlockDevicePath(req.VolumePath)
	if err != nil {
		return nil, status.Errorf(codes.NotFound, "failed to determine whether %s is block device: %v", req.VolumePath, err)
	}
	if isBlock {
		bcap, err := d.nodeProvisioner.GetBlockSizeBytes(req.VolumePath)
		if err != nil {
			return nil, status.Errorf(codes.Internal, "failed to get block capacity on path %s: %v", req.VolumePath, err)
		}
		return &csi.NodeGetVolumeStatsResponse{
			Usage: []*csi.VolumeUsage{
				{
					Unit:  csi.VolumeUsage_BYTES,
					Total: bcap,
				},
			},
		}, nil
	}

	volumeMetrics, err := volume.NewMetricsStatFS(req.VolumePath).GetMetrics()
	if err != nil {
		return nil, err
	}

	available, ok := volumeMetrics.Available.AsInt64()
	if !ok {
		return nil, status.Errorf(codes.Internal, "failed to transform volume available size(%v)", volumeMetrics.Available)
	}
	capacity, ok := volumeMetrics.Capacity.AsInt64()
	if !ok {
		return nil, status.Errorf(codes.Internal, "failed to transform volume capacity size(%v)", volumeMetrics.Capacity)
	}
	used, ok := volumeMetrics.Used.AsInt64()
	if !ok {
		return nil, status.Errorf(codes.Internal, "failed to transform volume used size(%v)", volumeMetrics.Used)
	}

	inodesFree, ok := volumeMetrics.InodesFree.AsInt64()
	if !ok {
		return nil, status.Errorf(codes.Internal, "failed to transform disk inodes free(%v)", volumeMetrics.InodesFree)
	}
	inodes, ok := volumeMetrics.Inodes.AsInt64()
	if !ok {
		return nil, status.Errorf(codes.Internal, "failed to transform disk inodes(%v)", volumeMetrics.Inodes)
	}
	inodesUsed, ok := volumeMetrics.InodesUsed.AsInt64()
	if !ok {
		return nil, status.Errorf(codes.Internal, "failed to transform disk inodes used(%v)", volumeMetrics.InodesUsed)
	}

	return &csi.NodeGetVolumeStatsResponse{
		Usage: []*csi.VolumeUsage{
			{
				Unit:      csi.VolumeUsage_BYTES,
				Available: available,
				Total:     capacity,
				Used:      used,
			},
			{
				Unit:      csi.VolumeUsage_INODES,
				Available: inodesFree,
				Total:     inodes,
				Used:      inodesUsed,
			},
		},
	}, nil
}

// NodeExpandVolume node expand volume
func (d *DriverV2) NodeExpandVolume(ctx context.Context, req *csi.NodeExpandVolumeRequest) (*csi.NodeExpandVolumeResponse, error) {
	volumeID := req.GetVolumeId()
	if len(volumeID) == 0 {
		return nil, status.Error(codes.InvalidArgument, "Volume ID not provided")
	}
	capacityBytes := req.GetCapacityRange().GetRequiredBytes()
	volSizeBytes := int64(capacityBytes)
	requestGiB := volumehelper.RoundUpGiB(volSizeBytes)

	volumePath := req.GetVolumePath()
	if len(volumePath) == 0 {
		return nil, status.Error(codes.InvalidArgument, "volume path must be provided")
	}

	isBlock, err := d.nodeProvisioner.IsBlockDevicePath(volumePath)
	if err != nil {
		return nil, status.Errorf(codes.NotFound, "failed to determine device path for volumePath [%v]: %v", volumePath, err)
	}

	if !isBlock {
		volumeCapability := req.GetVolumeCapability()
		if volumeCapability != nil {
			isBlock = volumeCapability.GetBlock() != nil
		}
	}

	if isBlock {
		if d.enableDiskOnlineResize {
			klog.V(2).Info("NodeExpandVolume begin to rescan all devices on block volume(%s)", volumeID)
			if err := rescanAllVolumes(d.ioHandler); err != nil {
				klog.Errorf("NodeExpandVolume rescanAllVolumes failed with error: %v", err)
			}
		}
		klog.V(2).Info("NodeExpandVolume skip resize operation on block volume(%s)", volumeID)
		return &csi.NodeExpandVolumeResponse{}, nil
	}

	volumeCapability := req.GetVolumeCapability()
	if volumeCapability != nil {
		if blk := volumeCapability.GetBlock(); blk != nil {
			// Noop for Block NodeExpandVolume
			// This should not be executed but if somehow it is set to Block we should be cautious
			klog.Warningf("NodeExpandVolume succeeded on %v to %s, capability is block but block check failed to identify it", volumeID, volumePath)
			return &csi.NodeExpandVolumeResponse{}, nil
		}
	}

	if acquired := d.volumeLocks.TryAcquire(volumeID); !acquired {
		return nil, status.Errorf(codes.Aborted, volumeOperationAlreadyExistsFmt, volumeID)
	}
	defer d.volumeLocks.Release(volumeID)

	devicePath, err := d.nodeProvisioner.GetDevicePathWithMountPath(volumePath)
	if err != nil {
		return nil, status.Errorf(codes.NotFound, err.Error())
	}

	if d.enableDiskOnlineResize {
		klog.Errorf("NodeExpandVolume begin to rescan device %s on volume(%s)", devicePath, volumeID)
		if err := d.nodeProvisioner.RescanVolume(devicePath); err != nil {
			klog.Errorf("NodeExpandVolume rescanVolume failed with error: %v", err)
		}
	}

	if err := d.nodeProvisioner.Resize(devicePath, volumePath); err != nil {
		return nil, status.Errorf(codes.Internal, "could not resize volume %q (%q):  %v", volumeID, devicePath, err)
	}

	gotBlockSizeBytes, err := d.nodeProvisioner.GetBlockSizeBytes(devicePath)
	if err != nil {
		return nil, status.Error(codes.Internal, fmt.Sprintf("could not get size of block volume at path %s: %v", devicePath, err))
	}
	gotBlockGiB := volumehelper.RoundUpGiB(gotBlockSizeBytes)
	if gotBlockGiB < requestGiB {
		// Because size was rounded up, getting more size than requested will be a success.
		return nil, status.Errorf(codes.Internal, "resize requested for %v, but after resizing volume size was %v", requestGiB, gotBlockGiB)
	}
	klog.V(2).Infof("NodeExpandVolume succeeded on resizing volume %v to %v", volumeID, gotBlockSizeBytes)

	return &csi.NodeExpandVolumeResponse{
		CapacityBytes: gotBlockSizeBytes,
	}, nil
}

// ensureMountPoint: create mount point if not exists
// return <true, nil> if it's already a mounted point otherwise return <false, nil>
func (d *DriverV2) ensureMountPoint(target string) (bool, error) {
	klog.Warning("ensureMountPoint method is deprecated.")
	return d.nodeProvisioner.EnsureMountPointReady(target)
}

func (d *DriverV2) recoverMount(diskURI string) {
	if d.shouldStartRecovery(diskURI) {
		klog.Warningf("Starting mount recovery: detaching the volume (%s) from node (%s)...", diskURI, d.NodeID)
		recoveryCtx := context.Background()

		// When the device path cannot be found for the specified LUN, try to recover by detaching and re-attaching the disk.
		// We only need to perform the detach. The CSI infrastructure will re-attach the disk when it notices a difference in
		// world states (ListVolumes result doesn't match VolumeAttachment list).

		// make unpublish request
		detachErr := d.crdProvisioner.UnpublishVolume(recoveryCtx, diskURI, d.NodeID, nil, consts.Detach)
		if detachErr != nil {
			klog.Errorf("failed to unpublishVolume volume (%s) from node (%s): %v", diskURI, d.NodeID, detachErr)
			d.markDetachState(diskURI, detachFailed)
			return
		}

		// wait for the detach to be completed
		detachErr = d.crdProvisioner.WaitForDetach(recoveryCtx, diskURI, d.NodeID)
		if detachErr != nil {
			klog.Errorf("failed to detach volume (%s) from node (%s): %v", diskURI, d.NodeID, detachErr)
			d.markDetachState(diskURI, detachFailed)
		} else {
			klog.Infof("Detached volume (%s) from node (%s) successfully...", diskURI, d.NodeID)
			d.markDetachState(diskURI, detachCompleted)
		}
	}
}

func (d *DriverV2) shouldStartRecovery(diskURI string) bool {
	d.deviceChecker.lock.Lock()
	defer d.deviceChecker.lock.Unlock()

	recoveryInProcess, diskURIMatches := d.isRecoveryInProcess(diskURI)
	if !recoveryInProcess {
		d.deviceChecker.entry = newDeviceCheckerEntry(diskURI)
		return true
	}
	// if there already is another recovery in process for different volume, no need to start recovery because recovery for that other volume will likely fix the problem for this volume
	return diskURIMatches
}

// isRecoveryInProcess assumes that lock has been acquire and should be used only AFTER ACQUIRING THE LOCK
func (d *DriverV2) isRecoveryInProcess(diskURI string) (recoveryInProcess, diskURIMatches bool) {
	if d.deviceChecker.entry != nil {
		recoveryInProcess = true
		diskURIMatches = d.deviceChecker.entry.diskURI == diskURI
	}
	return
}

func (d *DriverV2) getDetachState(diskURI string) int32 {
	d.deviceChecker.lock.RLock()
	defer d.deviceChecker.lock.RUnlock()

	if recoveryInProcess, diskURIMatches := d.isRecoveryInProcess(diskURI); !recoveryInProcess || !diskURIMatches {
		return detachNotFound
	}

	return atomic.LoadInt32(&d.deviceChecker.entry.detachState)
}

func (d *DriverV2) markDetachState(diskURI string, detachState int32) {
	d.deviceChecker.lock.Lock()
	defer d.deviceChecker.lock.Unlock()

	if recoveryInProcess, diskURIMatches := d.isRecoveryInProcess(diskURI); !recoveryInProcess || !diskURIMatches {
		return
	}

	d.deviceChecker.entry.detachState = detachState
}

func (d *DriverV2) markRecoveryCompleteIfInProcess(diskURI string) {
	d.deviceChecker.lock.Lock()
	defer d.deviceChecker.lock.Unlock()

	if recoveryInProcess, diskURIMatches := d.isRecoveryInProcess(diskURI); !recoveryInProcess || !diskURIMatches {
		return
	}

	d.deviceChecker.entry = nil
}<|MERGE_RESOLUTION|>--- conflicted
+++ resolved
@@ -24,13 +24,9 @@
 	"fmt"
 	"os"
 	"runtime"
-<<<<<<< HEAD
+	"strings"
 	"sync"
 	"sync/atomic"
-=======
-	"strings"
-	"time"
->>>>>>> 5b924d48
 
 	"sigs.k8s.io/azuredisk-csi-driver/pkg/optimization"
 	volumehelper "sigs.k8s.io/azuredisk-csi-driver/pkg/util"
@@ -44,10 +40,7 @@
 	cloudprovider "k8s.io/cloud-provider"
 	"k8s.io/klog/v2"
 	"k8s.io/kubernetes/pkg/volume"
-<<<<<<< HEAD
 	diskv1beta1 "sigs.k8s.io/azuredisk-csi-driver/pkg/apis/azuredisk/v1beta1"
-=======
->>>>>>> 5b924d48
 	consts "sigs.k8s.io/azuredisk-csi-driver/pkg/azureconstants"
 	"sigs.k8s.io/azuredisk-csi-driver/pkg/azureutils"
 )
@@ -215,22 +208,8 @@
 
 	// FormatAndMount will format only if needed
 	klog.V(2).Infof("NodeStageVolume: formatting %s and mounting at %s with mount options(%s)", source, target, options)
-<<<<<<< HEAD
-	err = d.nodeProvisioner.FormatAndMount(source, target, fstype, options)
-	if err != nil {
-		msg := fmt.Sprintf("could not format %q(lun: %q), and mount it at %q", source, lun, target)
-		return nil, status.Error(codes.Internal, msg)
-	}
-	klog.V(2).Infof("NodeStageVolume: format %s and mounting at %s successfully.", source, target)
-
-	// if resize is required, resize filesystem
-	if required, ok := req.GetVolumeContext()[consts.ResizeRequired]; ok && required == "true" {
-		klog.V(2).Infof("NodeStageVolume: fs resize initiating on target(%s) volumeid(%s)", target, diskURI)
-		if err != nil {
-			return nil, status.Errorf(codes.Internal, "NodeStageVolume: Could not get volume path for %s: %v", target, err)
-=======
-	if err := d.formatAndMount(source, target, fstype, options); err != nil {
-		return nil, status.Errorf(codes.Internal, "could not format %s(lun: %s), and mount it at %s", source, lun, target)
+	if err := d.nodeProvisioner.FormatAndMount(source, target, fstype, options); err != nil {
+		return nil, status.Errorf(codes.Internal, "could not format %s(lun: %d), and mount it at %s", source, lun, target)
 	}
 	klog.V(2).Infof("NodeStageVolume: format %s and mounting at %s successfully.", source, target)
 
@@ -239,25 +218,21 @@
 		needResize = true
 	}
 	if !needResize {
-		if needResize, err = needResizeVolume(source, target, d.mounter); err != nil {
+		if needResize, err = d.nodeProvisioner.NeedsResize(source, target); err != nil {
 			klog.Errorf("NodeStageVolume: could not determine if volume %s needs to be resized: %v", diskURI, err)
->>>>>>> 5b924d48
-		}
-	}
-
-<<<<<<< HEAD
-		if err := d.nodeProvisioner.Resize(source, target); err != nil {
-			return nil, status.Errorf(codes.Internal, "NodeStageVolume: Could not resize volume %q (%q):  %v", diskURI, source, err)
-=======
+		}
+	}
+
 	// if resize is required, resize filesystem
 	if needResize {
 		klog.V(2).Infof("NodeStageVolume: fs resize initiating on target(%s) volumeid(%s)", target, diskURI)
-		if err := resizeVolume(source, target, d.mounter); err != nil {
-			return nil, status.Errorf(codes.Internal, "NodeStageVolume: could not resize volume %s (%s):  %v", source, target, err)
->>>>>>> 5b924d48
-		}
+		if err := d.nodeProvisioner.Resize(source, target); err != nil {
+			return nil, status.Errorf(codes.Internal, "NodeStageVolume: Could not resize volume %q (%q):  %v", diskURI, source, err)
+		}
+
 		klog.V(2).Infof("NodeStageVolume: fs resize successful on target(%s) volumeid(%s).", target, diskURI)
 	}
+
 	return &csi.NodeStageVolumeResponse{}, nil
 }
 
