--- conflicted
+++ resolved
@@ -18,6 +18,7 @@
 
 import (
 	"fmt"
+	"runtime"
 	"strings"
 
 	"k8s.io/mount-utils"
@@ -33,13 +34,10 @@
 
 // NewFakeSafeMounter creates a mount.SafeFormatAndMount instance suitable for use in unit tests.
 func NewFakeSafeMounter() (*mount.SafeFormatAndMount, error) {
-<<<<<<< HEAD
-=======
 	if runtime.GOOS == "windows" {
 		return NewSafeMounter(true)
 	}
 
->>>>>>> c4c89a26
 	fakeSafeMounter := FakeSafeMounter{}
 	fakeSafeMounter.ExactOrder = true
 	fakeSafeMounter.MountCheckErrors = make(map[string]error)
