--- conflicted
+++ resolved
@@ -25,10 +25,7 @@
 	"testing"
 
 	"github.com/stretchr/testify/assert"
-<<<<<<< HEAD
-=======
 	testingexec "k8s.io/utils/exec/testing"
->>>>>>> d0b8ec9d
 )
 
 var (
