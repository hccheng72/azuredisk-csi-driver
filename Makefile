--- conflicted
+++ resolved
@@ -111,17 +111,6 @@
 integration-test-v2: container-v2
 	go test -v -timeout=30m ./test/integration --temp-use-driver-v2 --image-tag ${IMAGE_TAG}
 
-<<<<<<< HEAD
-.PHONY: e2e-test
-e2e-test:
-	go test -v -timeout=0 ./test/e2e ${GINKGO_FLAGS}
-
-.PHONY: e2e-test-v2
-e2e-test-v2:
-	BUILD_V2=1 go test -v -timeout=0 -tags azurediskv2 ./test/e2e --temp-use-driver-v2
-
-=======
->>>>>>> 070d0351
 .PHONY: e2e-bootstrap
 e2e-bootstrap: install-helm
 	docker pull $(IMAGE_TAG) || make container-all push-manifest
@@ -323,4 +312,8 @@
 		bash ./test/external-e2e/run.sh;\
 	else \
 		go test -v -timeout=0 ./test/e2e ${GINKGO_FLAGS};\
-	fi+	fi
+
+.PHONY: e2e-test-v2
+e2e-test-v2:
+	BUILD_V2=1 go test -v -timeout=0 -tags azurediskv2 ./test/e2e --temp-use-driver-v2